--- conflicted
+++ resolved
@@ -884,9 +884,6 @@
 	return cmd, nil
 }
 
-<<<<<<< HEAD
-// AddResultFn and PrintResultFn are function for results book keeping
-=======
 type JCmd struct {
 	app                        *App
 	Use                        string            `json:"use"`
@@ -975,8 +972,7 @@
 	return buf.Bytes(), nil
 }
 
-// Results book keeping
->>>>>>> 5c8653b4
+// AddResultFn and PrintResultFn are function for results book keeping
 type AddResultFn func(key string, out interface{}, err error)
 type PrintResultFn func(results []*CmdResult)
 
